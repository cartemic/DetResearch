--- conflicted
+++ resolved
@@ -14,8 +14,5 @@
         "seaborn",
         "scikit-image",
         "tables",
-<<<<<<< HEAD
         "PyQt5"
-=======
->>>>>>> 4526180d
     ])